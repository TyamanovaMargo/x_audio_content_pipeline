--- conflicted
+++ resolved
@@ -719,35 +719,14 @@
     if not os.path.exists(links_file):
         print(f"❌ Links file not found: {links_file}")
         return None
-<<<<<<< HEAD
-    
-=======
-
-    # Extract snapshot ID from filename
-    import re
-    filename = os.path.basename(links_file)
-    match = re.search(r'3_snapshot_(.+)_external_links\.csv', filename)
-    if not match:
-        print(f"❌ Could not extract snapshot ID from filename: {filename}")
-        print("📝 Expected format: 3_snapshot_SNAPSHOT_ID_external_links.csv")
-        return None
-    
-    snapshot_id = match.group(1)
-    print(f"🆔 Extracted snapshot ID: {snapshot_id}")
-
->>>>>>> c6de9b1c
+
     df = pd.read_csv(links_file)
     links = df.to_dict('records')
     print(f"📥 Loaded {len(links)} links from: {links_file}")
     
     runner = Step3_5_YouTubeTwitchRunner("output")
-<<<<<<< HEAD
     enhanced_file = runner.run_scraper_for_snapshot(links)
-    
-=======
-    enhanced_file = runner.run_scraper_for_snapshot(snapshot_id)  # Pass snapshot_id, not links
-
->>>>>>> c6de9b1c
+
     if enhanced_file:
         print(f"✅ Stage 3.5 completed: {enhanced_file}")
         print(f"📁 Enhanced links file: {enhanced_file}")
